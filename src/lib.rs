--- conflicted
+++ resolved
@@ -7,11 +7,8 @@
 pub mod serialize;
 mod types;
 
-<<<<<<< HEAD
+use parameters::{BuildParameters, OptimizationParameters, SearchParameters};
 use progress::ProgressMonitor;
-=======
-use parameters::{BuildParameters, OptimizationParameters, SearchParameters};
->>>>>>> ee6befb0
 pub use serialize::SerializationError;
 pub use types::*;
 
@@ -825,18 +822,12 @@
         }
     }
 
-<<<<<<< HEAD
     pub fn generate(
         c: C,
         mut vs: Vec<VectorId>,
-        neighborhood_size: usize,
-        zero_layer_neighborhood_size: usize,
-        order: usize,
+        bp: BuildParameters,
         progress: &mut dyn ProgressMonitor,
     ) -> Self {
-=======
-    pub fn generate(c: C, mut vs: Vec<VectorId>, bp: BuildParameters) -> Self {
->>>>>>> ee6befb0
         // start with a shuffle
         let mut rng = thread_rng();
         vs.shuffle(&mut rng);
@@ -847,12 +838,8 @@
         // eprintln!("neighborhood_size: {neighborhood_size}");
         // eprintln!("total_size: {total_size}");
         // eprintln!("layer count: {layer_count}");
-<<<<<<< HEAD
         let _keep_alive = progress.keep_alive();
-        let mut partitions = calculate_partitions(total_size, order);
-=======
         let mut partitions = calculate_partitions(total_size, bp.order);
->>>>>>> ee6befb0
         eprintln!("generate with partitions: {partitions:?}");
         assert!(!partitions.is_empty());
         let layers = Vec::with_capacity(partitions.len());
@@ -885,11 +872,7 @@
             hnsw.layers.push(layer);
             eprintln!("linking to better neighbors (during construction)");
             let old_layer_count = hnsw.layer_count();
-<<<<<<< HEAD
-            hnsw.improve_index(0.01, 0.01, 0.1, 0.01, None, progress);
-=======
-            hnsw.improve_index(bp, None);
->>>>>>> ee6befb0
+            hnsw.improve_index(bp, None, progress);
             let new_layer_count = hnsw.layer_count();
             let delta = new_layer_count - old_layer_count;
             if delta > 0 {
@@ -1286,7 +1269,12 @@
         result
     }
 
-    pub fn promote_at_layer(&mut self, layer_from_top: usize, bp: BuildParameters) -> bool {
+    pub fn promote_at_layer(
+        &mut self,
+        layer_from_top: usize,
+        bp: BuildParameters,
+        progress: &mut dyn ProgressMonitor,
+    ) -> bool {
         let max_proportion = bp.optimization.promotion_proportion;
         eprintln!("promoting batch at layer from top: {layer_from_top}");
         let mut vecs = self.discover_unreachable_vectors(layer_from_top, bp.optimization.search);
@@ -1304,61 +1292,15 @@
                 return false;
             }
         }
-<<<<<<< HEAD
-        vecs = self.filter_promotion_candidates(layer_from_top, vecs);
-        eprintln!(
-            "vec len for promotion: {}@{} (out of {})",
-            vecs.len(),
-            layer_from_top,
-            self.get_layer_from_top(layer_from_top)
-                .unwrap()
-                .node_count()
-        );
-        if layer_from_top == 0 {
-            // just construct a new hnsw and copy over layer stack
-            // we don't even care about the vectors to promote we found previously.
-            let layer = self.get_layer_from_top(0).unwrap();
-            let old_nodes = layer.nodes.clone();
-            vecs.extend(old_nodes);
-            vecs.sort();
-            vecs.dedup(); // shouldn't do anything
-            let new_top = Self::generate(
-                self.comparator().clone(),
-                vecs,
-                self.neighborhood_size,
-                self.neighborhood_size,
-                self.order,
-                &mut (),
-            );
-            let mut layers = new_top.layers;
-=======
         let order_vecs =
             self.filter_promotion_candidates(layer_from_top, vecs, bp.optimization.search);
         for (layer_from_top, mut vecs) in order_vecs {
->>>>>>> ee6befb0
             eprintln!(
                 "vec len for promotion: {}@{} (out of {})",
                 vecs.len(),
                 layer_from_top,
                 self.get_layer_from_top(layer_from_top)
                     .unwrap()
-<<<<<<< HEAD
-                    .nodes
-                    .clone();
-                top_vecs.extend(vecs[..promotion_into_top].iter().copied());
-                //let mut rng = thread_rng();
-                //top_vecs.shuffle(&mut rng);
-                top_vecs.sort();
-                top_vecs.dedup();
-
-                let new_top = Self::generate(
-                    self.comparator().clone(),
-                    top_vecs.clone(),
-                    self.neighborhood_size,
-                    self.neighborhood_size,
-                    self.order,
-                    &mut (),
-=======
                     .node_count()
             );
             if layer_from_top == 0 {
@@ -1373,12 +1315,11 @@
                 // Reuse parameters, but our zero layer is not a real zero.
                 let mut new_bp = bp;
                 new_bp.zero_layer_neighborhood_size = bp.neighborhood_size;
-                let new_top = Self::generate(self.comparator().clone(), vecs, new_bp);
+                let new_top = Self::generate(self.comparator().clone(), vecs, new_bp, progress);
                 let mut layers = new_top.layers;
                 eprintln!(
                     "generated {} new top layers (and nothing else)",
                     layers.len()
->>>>>>> ee6befb0
                 );
                 std::mem::swap(&mut self.layers, &mut layers);
                 self.layers.extend(layers);
@@ -1437,8 +1378,12 @@
                     let mut new_bp = bp;
                     new_bp.zero_layer_neighborhood_size = bp.neighborhood_size;
 
-                    let new_top =
-                        Self::generate(self.comparator().clone(), top_vecs.clone(), new_bp);
+                    let new_top = Self::generate(
+                        self.comparator().clone(),
+                        top_vecs.clone(),
+                        new_bp,
+                        progress,
+                    );
                     let layers = new_top.layers;
                     let new_top_len = layers.len();
                     eprintln!("generated {} new top layers (and extending)", layers.len());
@@ -1602,7 +1547,9 @@
         mut layer_from_top: usize,
         bp: BuildParameters,
         last_recall: Option<f32>,
+        progress: &mut dyn ProgressMonitor,
     ) -> (f32, usize) {
+        let _guard = progress.keep_alive();
         let op = bp.optimization;
         let promotion_threshold = op.promotion_threshold;
 
@@ -1628,7 +1575,7 @@
                 }
 
                 eprintln!("About to promote");
-                if self.promote_at_layer(current_layer_from_top, bp) {
+                if self.promote_at_layer(current_layer_from_top, bp, progress) {
                     let new_layer_count = self.layer_count();
                     eprintln!("New layer count: {new_layer_count}, old layer count: {layer_count}");
                     let layer_delta = new_layer_count - layer_count;
@@ -1653,20 +1600,6 @@
         (recall, layer_from_top)
     }
 
-<<<<<<< HEAD
-    pub fn improve_index(
-        &mut self,
-        promotion_threshold: f32,
-        neighbor_threshold: f32,
-        recall_proportion: f32,
-        promotion_proportion: f32,
-        last_recall: Option<f32>,
-        progress: &mut dyn ProgressMonitor,
-    ) -> f32 {
-        // let's start with a neighborhood optimization so we don't overpromote
-        let _guard = progress.keep_alive();
-        let mut recall = last_recall.unwrap_or_else(|| self.stochastic_recall(recall_proportion));
-=======
     /*
        pub fn improve_index_at(
            &mut self,
@@ -1676,7 +1609,9 @@
            recall_proportion: f32,
            promotion_proportion: f32,
            last_recall: Option<f32>,
+           progress: &mut dyn ProgressMonitor,
        ) -> (f32, usize) {
+           let _guard = progress.keep_alive();
            // let's start with a neighborhood optimization so we don't overpromote
            let mut recall = last_recall
                .unwrap_or_else(|| self.stochastic_recall_at(layer_from_top, recall_proportion));
@@ -1724,10 +1659,14 @@
        }
     */
 
-    pub fn improve_index(&mut self, bp: BuildParameters, last_recall: Option<f32>) -> f32 {
+    pub fn improve_index(
+        &mut self,
+        bp: BuildParameters,
+        last_recall: Option<f32>,
+        progress: &mut dyn ProgressMonitor,
+    ) -> f32 {
         // let's start with a neighborhood optimization so we don't overpromote
         let mut recall = last_recall.unwrap_or_else(|| self.stochastic_recall(bp.optimization));
->>>>>>> ee6befb0
 
         let mut layer_from_top = 0;
         while layer_from_top < self.layer_count() {
@@ -1735,7 +1674,7 @@
                 "improve index, layer_from_top={layer_from_top}, layer_count: {}",
                 self.layer_count()
             );
-            (recall, layer_from_top) = self.improve_index_at(layer_from_top, bp, None);
+            (recall, layer_from_top) = self.improve_index_at(layer_from_top, bp, None, progress);
             eprintln!("afterwards, layer_from_top is {layer_from_top}");
             layer_from_top += 1;
         }
