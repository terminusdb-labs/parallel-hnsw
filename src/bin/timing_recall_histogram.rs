use clap::Parser;
use rayon::prelude::*;
use std::time::SystemTime;

#[derive(Parser, Debug)]
struct Cmd {
    #[arg(required(true), short, long, num_args(1..))]
    dimensions: Vec<usize>,
    #[arg(required(true), short, long, num_args(1..))]
    counts: Vec<usize>,
    #[arg(short, long, default_value_t = 0.001)]
    threshold: f32,
    #[arg(short, long, default_value_t = 24)]
    order: usize,
}

use parallel_hnsw::{
<<<<<<< HEAD
    bigvec::{make_random_hnsw_with_order, BigComparator, BigVec},
=======
    bigvec::{make_random_hnsw, BigComparator},
>>>>>>> b4fb15ab
    AbstractVector, Hnsw, VectorId,
};
fn do_test_recall(hnsw: &Hnsw<BigComparator>) -> f32 {
    let data = &hnsw.layers[0].comparator.data;
    let total = data.len();
    let total_relevant: usize = data
        .par_iter()
        .enumerate()
        .map(|(i, datum)| {
            /* eprintln!("XXXXXXXXXXXXXXXXXXXXXX");
            eprintln!("Searching for {i}");
             */
            let v = AbstractVector::Unstored(datum);
            let results = hnsw.search(v, 300, 2);
            if VectorId(i) == results[0].0 {
                1
            } else {
                0
            }
        })
        .sum();
    eprintln!("total relevant: {total_relevant}");
    eprintln!("from total: {total}");
    let recall = total_relevant as f32 / total as f32;
    eprintln!("with recall: {recall}");

    recall
}

pub fn main() {
    let Cmd {
        dimensions,
        counts,
        threshold,
        order,
    } = Cmd::parse();
    println!("\"dimensions\",\"count\",\"construction_time\",\"improvement_time\",\"improvement_iterations\",\"initial_recall\",\"final_recall\"");
    for dimension in dimensions {
        for count in counts.iter() {
            let start_time = SystemTime::now();
            let mut hnsw = make_random_hnsw_with_order(*count, dimension, order);
            let hnsw_construction_time = start_time.elapsed().unwrap().as_millis();
            let initial_recall = do_test_recall(&hnsw);
            let mut last_recall = initial_recall;
            let mut improvement = f32::MAX;
            let mut total_improvement_time = 0;
            let mut iteration = 0;
            while improvement > threshold {
                iteration += 1;
                let start_time = SystemTime::now();
                hnsw.improve_index();
                let hnsw_improvement_time = start_time.elapsed().unwrap();
                total_improvement_time += hnsw_improvement_time.as_millis();
                let new_recall = do_test_recall(&hnsw);
                improvement = new_recall - last_recall;
                last_recall = new_recall;
            }

            println!("{dimension},{count},{hnsw_construction_time},{total_improvement_time},{iteration},{initial_recall},{last_recall}");
        }
    }
}<|MERGE_RESOLUTION|>--- conflicted
+++ resolved
@@ -15,11 +15,7 @@
 }
 
 use parallel_hnsw::{
-<<<<<<< HEAD
-    bigvec::{make_random_hnsw_with_order, BigComparator, BigVec},
-=======
-    bigvec::{make_random_hnsw, BigComparator},
->>>>>>> b4fb15ab
+    bigvec::{make_random_hnsw_with_order, BigComparator},
     AbstractVector, Hnsw, VectorId,
 };
 fn do_test_recall(hnsw: &Hnsw<BigComparator>) -> f32 {
